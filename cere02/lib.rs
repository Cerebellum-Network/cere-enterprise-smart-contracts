--- conflicted
+++ resolved
@@ -670,41 +670,35 @@
             };
 
             for day in period_start_days..=now_days {
-<<<<<<< HEAD
-                if let Some(day_metrics) = self.metrics_for_day(app_id, day) {
-                    period_metrics.add_assign(day_metrics);
-=======
-                let day_of_month = day % 31;
-
                 let mut day_stored_bytes: Vec<u128> = Vec::new();
                 let mut day_reqests: Vec<u128> = Vec::new();
 
                 for reporter in self.reporters.keys() {
-                    let reporter_day_key = MetricKey {
-                        reporter: reporter.clone(),
-                        app_id,
-                        day_of_month,
-                    };
-
-                    if let Some(reporter_day_metric) = self.metrics.get(&reporter_day_key) {
+                    let reporter_day_metric = self.metrics_for_day(reporter, app_id, day);
+                    if let Some(reporter_day_metric) = reporter_day_metric {
                         day_stored_bytes.push(reporter_day_metric.stored_bytes);
                         day_reqests.push(reporter_day_metric.requests);
                     }
->>>>>>> 8bb1474e
-                }
-
-                month_metrics.add_assign(&MetricValue {
+                }
+
+                period_metrics.add_assign(&MetricValue {
                     stored_bytes: get_median(day_stored_bytes).unwrap_or(0),
                     requests: get_median(day_reqests).unwrap_or(0),
+                    start_ms: 0, // Ignored.
                 });
             }
-<<<<<<< HEAD
             period_metrics
         }
 
-        fn metrics_for_day(&self, app_id: AccountId, day: u64) -> Option<&MetricValue> {
+        fn metrics_for_day(
+            &self,
+            reporter: AccountId,
+            app_id: AccountId,
+            day: u64,
+        ) -> Option<&MetricValue> {
             let day_of_period = day % PERIOD_DAYS;
             let day_key = MetricKey {
+                reporter,
                 app_id,
                 day_of_period,
             };
@@ -718,10 +712,6 @@
             }
 
             day_metrics
-=======
-
-            month_metrics
->>>>>>> 8bb1474e
         }
 
         #[ink(message)]
