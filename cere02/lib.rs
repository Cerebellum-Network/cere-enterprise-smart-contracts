--- conflicted
+++ resolved
@@ -47,40 +47,6 @@
         #[ink(constructor)]
         pub fn new() -> Self {
             let caller = Self::env().caller();
-
-<<<<<<< HEAD
-            let now: u64 = Self::env().block_timestamp(); // Epoch in milisecond
-            let today_ms = now - now % MS_PER_DAY; // Beginning of deploy date in Epoch milisecond
-=======
-            let mut service_v = StorageHashMap::new();
-
-            let mut t1 = Vec::new();
-
-            t1.push(1);
-            t1.push(to_u64(tier1fee));
-            t1.push(tier1_throughput_limit);
-            t1.push(tier1_storage_limit);
-
-            service_v.insert(1, t1);
-
-            let mut t2 = Vec::new();
-
-            t2.push(2);
-            t2.push(to_u64(tier2fee));
-            t2.push(tier2_throughput_limit);
-            t2.push(tier2_storage_limit);
-
-            service_v.insert(2, t2);
-
-            let mut t3 = Vec::new();
-
-            t3.push(3);
-            t3.push(to_u64(tier3fee));
-            t3.push(tier3_throughput_limit);
-            t3.push(tier3_storage_limit);
-
-            service_v.insert(3, t3);
->>>>>>> 7492cf66
 
             let instance = Self {
                 owner: Lazy::new(caller),
